import { GraphQLOptions, HttpQueryError, runHttpQuery } from 'graphql-server-core';
import * as GraphiQL from 'graphql-server-module-graphiql';
import { createError, json, RequestHandler } from 'micro';
import * as url from 'url';
import {IncomingMessage, ServerResponse} from 'http';

export interface MicroGraphQLOptionsFunction {
  (req?: IncomingMessage): GraphQLOptions | Promise<GraphQLOptions>;
}

export function microGraphql(options: GraphQLOptions | MicroGraphQLOptionsFunction): RequestHandler {
  if (!options) {
    throw new Error('Apollo Server requires options.');
  }

  if (arguments.length > 1) {
    throw new Error(`Apollo Server expects exactly one argument, got ${arguments.length}`);
  }

  return async function (req: IncomingMessage, res: ServerResponse) {
    let query;
    if (req.method === 'POST') {
      try {
        query = await json(req);
      } catch (err) {
        query = undefined;
      }
    } else {
      query = url.parse(req.url, true).query;
    }

    try {
      const gqlResponse = await runHttpQuery([req, res], {
        method: req.method,
        options: options,
        query: query,
      });

      res.setHeader('Content-Type', 'application/json');
      return gqlResponse;
    } catch (error) {
      if ('HttpQueryError' === error.name) {
        if (error.headers) {
          Object.keys(error.headers).forEach((header) => {
            res.setHeader(header, error.headers[header]);
          });
        }
      }

      if (!error.statusCode) {
        error.statusCode = 500;
      }

      throw error;
    }
  };
}

<<<<<<< HEAD
export interface MicroGraphiQLOptionsFunction {
  (req?: IncomingMessage): GraphiQL.GraphiQLData | Promise<GraphiQL.GraphiQLData>;
}
=======
export function microGraphiql(options: GraphiQL.GraphiQLData): RequestHandler {
  return (req: IncomingMessage, res: ServerResponse) => {
    const q = req.url && url.parse(req.url, true).query || {};
    const query = q.query || '';
    const operationName = q.operationName || '';
>>>>>>> 08c39f59

export function microGraphiql(options: GraphiQL.GraphiQLData | MicroGraphiQLOptionsFunction) {
  return (req: IncomingMessage, res: ServerResponse) => {
    const query = req.url && url.parse(req.url, true).query || {};
    GraphiQL.resolveGraphiQLString(query, options, req).then(graphiqlString => {
      res.setHeader('Content-Type', 'text/html');
      res.write(graphiqlString);
      res.end();
    }, error => {
      res.statusCode = 500;
      res.write(error.message);
      res.end();
    });
  };
}<|MERGE_RESOLUTION|>--- conflicted
+++ resolved
@@ -56,19 +56,11 @@
   };
 }
 
-<<<<<<< HEAD
 export interface MicroGraphiQLOptionsFunction {
   (req?: IncomingMessage): GraphiQL.GraphiQLData | Promise<GraphiQL.GraphiQLData>;
 }
-=======
-export function microGraphiql(options: GraphiQL.GraphiQLData): RequestHandler {
-  return (req: IncomingMessage, res: ServerResponse) => {
-    const q = req.url && url.parse(req.url, true).query || {};
-    const query = q.query || '';
-    const operationName = q.operationName || '';
->>>>>>> 08c39f59
 
-export function microGraphiql(options: GraphiQL.GraphiQLData | MicroGraphiQLOptionsFunction) {
+export function microGraphiql(options: GraphiQL.GraphiQLData | MicroGraphiQLOptionsFunction): RequestHandler {
   return (req: IncomingMessage, res: ServerResponse) => {
     const query = req.url && url.parse(req.url, true).query || {};
     GraphiQL.resolveGraphiQLString(query, options, req).then(graphiqlString => {
